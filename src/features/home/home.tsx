--- conflicted
+++ resolved
@@ -1,19 +1,18 @@
 "use client"
 
+import { useState } from "react"
 import { motion } from "framer-motion"
 import {
-  Heart,
+  ArrowRight,
+  FileText,
+  Link as LinkIcon,
+  Users,
+  Search,
+  Mail,
   Zap,
-  Shield,
-  FileText,
-  Clock,
-  DollarSign,
-  Users,
-  ArrowRight,
-  Play,
-  Download,
-  Edit,
-  Eye
+  CheckCircle,
+  Upload,
+  Sparkles,
 } from "lucide-react"
 import { Button } from "@/components/ui/button"
 import {
@@ -23,11 +22,10 @@
   CardHeader,
   CardTitle,
 } from "@/components/ui/card"
+import { Input } from "@/components/ui/input"
+import { Textarea } from "@/components/ui/textarea"
+import { Footer } from "@/components/footer"
 import { Navbar } from "@/components/home-bar"
-<<<<<<< HEAD
-import { Footer } from "@/components/footer" // Import the Footer component
-=======
->>>>>>> e857b638
 
 const fadeIn = {
   hidden: { opacity: 0 },
@@ -48,71 +46,76 @@
 }
 
 export default function Home() {
-  const problemPoints = [
-    {
-      icon: <FileText className="h-5 w-5" />,
-      title: "Complexity of HL7",
-      description: "HL7 v2 is highly technical and difficult for non-technical users to interpret"
-    },
-    {
-      icon: <DollarSign className="h-5 w-5" />,
-      title: "Cost of Integration",
-      description: "Hospitals spend significant resources on interface engines and consultants"
-    },
-    {
-      icon: <Clock className="h-5 w-5" />,
-      title: "Workflow Inefficiencies",
-      description: "Multiple handoffs result in delays, redundant data entry, and errors"
-    },
-    {
-      icon: <Users className="h-5 w-5" />,
-      title: "Accessibility Gap",
-      description: "Non-technical staff cannot act on HL7 data without IT involvement"
-    }
+  const [resumeFile, setResumeFile] = useState<File | null>(null)
+  const [jobDescription, setJobDescription] = useState("")
+
+  const processSteps = [
+    {
+      step: "1",
+      title: "Upload Resume",
+      description: "Upload your PDF resume or LaTeX code",
+      icon: Upload,
+    },
+    {
+      step: "2",
+      title: "Convert to ATS Format",
+      description: "AI converts your resume to optimized LaTeX format",
+      icon: FileText,
+    },
+    {
+      step: "3",
+      title: "Analyze Job Description",
+      description: "Paste job link for AI analysis and keyword extraction",
+      icon: LinkIcon,
+    },
+    {
+      step: "4",
+      title: "Optimize Resume",
+      description: "AI tailors your resume with targeted keywords",
+      icon: Sparkles,
+    },
+    {
+      step: "5",
+      title: "Find Connections",
+      description: "AI searches LinkedIn for company connections",
+      icon: Search,
+    },
+    {
+      step: "6",
+      title: "Get Referral Email",
+      description: "AI drafts professional referral request emails",
+      icon: Mail,
+    },
   ]
 
-  const solutionFeatures = [
-    {
-      icon: <Download className="h-6 w-6" />,
-      title: "HL7 Message Ingestion",
-      description: "Ingests HL7 v2 messages (ADT for admissions, ORU for labs) seamlessly"
-    },
-    {
-      icon: <Eye className="h-6 w-6" />,
-      title: "Intuitive Dashboard",
-      description: "Transforms and displays patient information in a clean, readable format"
-    },
-    {
-      icon: <Edit className="h-6 w-6" />,
-      title: "Real-time Editing",
-      description: "Enables real-time edits to key fields like allergies and medications"
-    },
-    {
-      icon: <Zap className="h-6 w-6" />,
-      title: "Interoperability Maintenance",
-      description: "Generates updated HL7/FHIR messages to maintain system compatibility"
-    },
-    {
-      icon: <FileText className="h-6 w-6" />,
-      title: "One-Click Export",
-      description: "Provides export in PDF, JSON, or XML formats for easy sharing"
-    },
-    {
-      icon: <Shield className="h-6 w-6" />,
-      title: "Clinician-Friendly",
-      description: "Bridges the gap between technical standards and daily clinical needs"
-    }
+  const features = [
+    {
+      title: "ATS-Optimized Formatting",
+      description:
+        "Convert your resume to Applicant Tracking System-friendly LaTeX format that gets noticed",
+      icon: <CheckCircle className="h-6 w-6 text-primary" />,
+    },
+    {
+      title: "Keyword Optimization",
+      description:
+        "AI analyzes job descriptions and strategically incorporates relevant keywords",
+      icon: <Search className="h-6 w-6 text-primary" />,
+    },
+    {
+      title: "LinkedIn Connection Finder",
+      description:
+        "Automatically find connections at target companies for referrals",
+      icon: <Users className="h-6 w-6 text-primary" />,
+    },
+    {
+      title: "Professional Email Drafts",
+      description: "AI-generated professional emails for referral requests",
+      icon: <Mail className="h-6 w-6 text-primary" />,
+    },
   ]
 
-  const benefits = [
-    { metric: "70%", description: "Reduction in intake and discharge times" },
-    { metric: "60%", description: "Lower integration costs for healthcare systems" },
-    { metric: "90%", description: "Improved data accuracy and accessibility" },
-    { metric: "50%", description: "Reduced IT dependency for clinical staff" }
-  ]
-
   return (
-    <div className="min-h-screen bg-background text-foreground flex flex-col">
+    <div className="min-h-screen bg-background flex flex-col">
       {/* Navbar */}
       <Navbar />
 
@@ -125,29 +128,20 @@
               animate={{ opacity: 1, y: 0 }}
               transition={{ duration: 0.7 }}
             >
-              <div className="flex items-center gap-3 mb-4">
-                <div className="flex items-center justify-center w-10 h-10 bg-foreground rounded-lg">
-                  <Heart className="w-6 h-6 text-background" />
-                </div>
-                <span className="text-lg font-semibold text-muted-foreground">HL7 LiteBoard</span>
-              </div>
-              
               <h1 className="text-4xl md:text-5xl lg:text-6xl font-bold tracking-tight mb-6">
-                Simplifying{" "}
-                <span className="text-foreground">Healthcare Data</span> for Clinicians
+                Transform Your{" "}
+                <span className="text-primary">Job Search</span> with AI
               </h1>
               <p className="text-xl text-muted-foreground mb-8 max-w-2xl">
-                A lightweight, clinician-friendly solution that transforms complex HL7 data streams 
-                into digestible, editable, and exportable formats—bridging the gap between technical 
-                standards and daily clinical workflow needs.
+                Resume Refiner uses advanced AI to optimize your resume, find
+                referrals, and draft professional emails—all automatically.
               </p>
               <div className="flex flex-col sm:flex-row gap-4">
-                <Button size="lg" className="gap-2 bg-foreground text-background hover:bg-foreground/90">
-                  <Play className="h-4 w-4" />
-                  Live Demo
+                <Button size="lg" className="gap-2">
+                  Get Started <ArrowRight className="h-4 w-4" />
                 </Button>
                 <Button size="lg" variant="outline">
-                  Learn More
+                  View Demo
                 </Button>
               </div>
             </motion.div>
@@ -158,227 +152,228 @@
               transition={{ duration: 0.7, delay: 0.2 }}
               className="relative"
             >
-              <Card className="bg-muted/50 border-0 p-8">
-                <CardContent className="p-0">
-                  <div className="grid grid-cols-2 gap-4">
-                    <div className="space-y-4">
-                      <div className="bg-background p-4 rounded-lg border">
-                        <FileText className="h-8 w-8 text-foreground mb-2" />
-                        <h3 className="font-semibold">HL7 Input</h3>
-                        <p className="text-sm text-muted-foreground">Raw messages</p>
+              <div className="bg-primary/10 rounded-2xl p-8 aspect-square flex items-center justify-center">
+                <div className="relative">
+                  <FileText className="h-24 w-24 text-primary mx-auto mb-6" />
+                  <div className="absolute -top-4 -right-4 bg-primary text-primary-foreground rounded-full p-2">
+                    <Zap className="h-6 w-6" />
+                  </div>
+                </div>
+              </div>
+            </motion.div>
+          </div>
+        </div>
+      </section>
+
+      <main className="container mx-auto px-4 sm:px-6 lg:px-8 py-12">
+        {/* How It Works Section */}
+        <motion.section
+          className="py-20"
+          initial="hidden"
+          animate="visible"
+          variants={staggerContainer}
+        >
+          <div className="text-center mb-16">
+            <motion.h2
+              variants={fadeUp}
+              className="text-3xl md:text-4xl font-bold mb-6"
+            >
+              How <span className="text-primary">Resume Refiner</span> Works
+            </motion.h2>
+            <motion.p
+              variants={fadeUp}
+              className="text-muted-foreground text-xl max-w-3xl mx-auto"
+            >
+              Our AI-powered process transforms your job application strategy in
+              six simple steps
+            </motion.p>
+          </div>
+
+          {/* Workflow visualization */}
+          <div className="relative">
+            <div className="grid grid-cols-1 md:grid-cols-3 gap-12">
+              {processSteps.map((step, index) => {
+                const Icon = step.icon
+                return (
+                  <motion.div
+                    key={index}
+                    variants={fadeUp}
+                    transition={{ delay: index * 0.1 }}
+                    className="relative"
+                  >
+                    <Card className="h-full flex flex-col items-center text-center p-6 shadow-sm">
+                      <div className="mb-4 bg-primary/10 text-primary rounded-full p-4">
+                        <Icon className="h-6 w-6" />
                       </div>
-                      <div className="bg-background p-4 rounded-lg border">
-                        <Edit className="h-8 w-8 text-foreground mb-2" />
-                        <h3 className="font-semibold">Edit & Update</h3>
-                        <p className="text-sm text-muted-foreground">Real-time changes</p>
-                      </div>
-                    </div>
-                    <div className="space-y-4">
-                      <div className="bg-background p-4 rounded-lg border">
-                        <Eye className="h-8 w-8 text-foreground mb-2" />
-                        <h3 className="font-semibold">Visual Dashboard</h3>
-                        <p className="text-sm text-muted-foreground">Clean interface</p>
-                      </div>
-                      <div className="bg-background p-4 rounded-lg border">
-                        <Download className="h-8 w-8 text-foreground mb-2" />
-                        <h3 className="font-semibold">Export</h3>
-                        <p className="text-sm text-muted-foreground">PDF, JSON, XML</p>
-                      </div>
+                      <h3 className="font-semibold text-lg">{`Step ${step.step}: ${step.title}`}</h3>
+                      <p className="text-muted-foreground text-sm mt-2">
+                        {step.description}
+                      </p>
+                    </Card>
+                    {/* Connector line */}
+                    {index < processSteps.length - 1 && (
+                      <div className="hidden md:block absolute top-1/2 right-[-24px] w-12 h-[2px] bg-muted" />
+                    )}
+                  </motion.div>
+                )
+              })}
+            </div>
+          </div>
+        </motion.section>
+
+        {/* Try It Out Section */}
+        <motion.section 
+          className="py-20"
+          initial="hidden"
+          animate="visible"
+          variants={fadeIn}
+        >
+          <Card className="bg-gradient-to-r from-primary/5 to-primary/10 border-0">
+            <CardContent className="p-8 md:p-12">
+              <div className="text-center mb-8">
+                <h2 className="text-2xl md:text-3xl font-bold mb-4">Try It Now</h2>
+                <p className="text-muted-foreground max-w-2xl mx-auto">
+                  Upload your resume and job description to see how Resume Refiner can transform your application
+                </p>
+              </div>
+              
+              <div className="grid grid-cols-1 md:grid-cols-2 gap-8">
+                <div className="space-y-4">
+                  <div>
+                    <label className="block text-sm font-medium mb-2">Upload Resume (PDF or LaTeX)</label>
+                    <div className="border-2 border-dashed border-muted-foreground/25 rounded-lg p-6 text-center cursor-pointer hover:border-primary/50 transition-colors">
+                      <Upload className="h-8 w-8 mx-auto text-muted-foreground mb-2" />
+                      <p className="text-sm text-muted-foreground">
+                        {resumeFile ? resumeFile.name : "Click to upload or drag and drop"}
+                      </p>
+                      <Input 
+                        type="file" 
+                        className="hidden" 
+                        accept=".pdf,.tex"
+                        onChange={(e) => setResumeFile(e.target.files?.[0] || null)}
+                      />
                     </div>
                   </div>
-                </CardContent>
-              </Card>
-            </motion.div>
-          </div>
-        </div>
-      </section>
-
-      {/* Problem Statement Section */}
-      <motion.section 
-        className="py-20 bg-muted/30"
-        initial="hidden"
-        animate="visible"
-        variants={staggerContainer}
-      >
-        <div className="container mx-auto px-4 sm:px-6 lg:px-8">
+                </div>
+                
+                <div className="space-y-4">
+                  <div>
+                    <label className="block text-sm font-medium mb-2">Job Description URL</label>
+                    <Input 
+                      placeholder="Paste job description URL here"
+                      className="w-full"
+                    />
+                  </div>
+                  <div>
+                    <label className="block text-sm font-medium mb-2">Or paste job description</label>
+                    <Textarea 
+                      placeholder="Paste job description text here"
+                      rows={5}
+                      value={jobDescription}
+                      onChange={(e) => setJobDescription(e.target.value)}
+                    />
+                  </div>
+                  <Button className="w-full gap-2">
+                    <Sparkles className="h-4 w-4" />
+                    Optimize My Resume
+                  </Button>
+                </div>
+              </div>
+            </CardContent>
+          </Card>
+        </motion.section>
+
+        {/* Features Section */}
+        <motion.section 
+          className="py-20"
+          initial="hidden"
+          animate="visible"
+          variants={staggerContainer}
+        >
           <div className="text-center mb-16">
             <motion.h2 variants={fadeUp} className="text-3xl md:text-4xl font-bold mb-6">
-              The Healthcare Data Challenge
+              Powerful <span className="text-primary">Features</span>
             </motion.h2>
             <motion.p variants={fadeUp} className="text-muted-foreground text-xl max-w-3xl mx-auto">
-              Current HL7 standards create significant barriers for healthcare professionals, 
-              leading to inefficiencies and increased costs across the system.
+              Everything you need to stand out in today's competitive job market
             </motion.p>
           </div>
 
           <div className="grid gap-8 md:grid-cols-2 lg:grid-cols-4">
-            {problemPoints.map((point, index) => (
+            {features.map((feature, index) => (
               <motion.div 
                 key={index}
                 variants={fadeUp}
                 transition={{ delay: index * 0.1 }}
+                className="text-center"
               >
-                <Card className="h-full border-0 bg-background hover:bg-muted/50 transition-colors">
+                <Card className="h-full border-0 bg-muted/50 hover:bg-muted transition-colors">
                   <CardHeader>
-                    <div className="flex items-center gap-3 mb-4">
-                      <div className="bg-foreground/10 p-2 rounded-lg">
-                        {point.icon}
+                    <div className="flex justify-center mb-4">
+                      <div className="bg-primary/10 p-3 rounded-full">
+                        {feature.icon}
                       </div>
-                      <CardTitle className="text-lg">{point.title}</CardTitle>
                     </div>
+                    <CardTitle className="text-lg">{feature.title}</CardTitle>
                   </CardHeader>
                   <CardContent>
-                    <CardDescription>{point.description}</CardDescription>
+                    <CardDescription>{feature.description}</CardDescription>
                   </CardContent>
                 </Card>
               </motion.div>
             ))}
           </div>
-        </div>
-      </motion.section>
-
-      {/* Solution Section */}
-      <motion.section 
-        className="py-20"
-        initial="hidden"
-        animate="visible"
-        variants={staggerContainer}
-      >
-        <div className="container mx-auto px-4 sm:px-6 lg:px-8">
-          <div className="text-center mb-16">
-            <motion.h2 variants={fadeUp} className="text-3xl md:text-4xl font-bold mb-6">
-              Our Innovative Solution
-            </motion.h2>
-            <motion.p variants={fadeUp} className="text-muted-foreground text-xl max-w-3xl mx-auto">
-              HL7 LiteBoard acts as a translation and interaction layer between hospital systems 
-              and healthcare professionals, improving usability without requiring deep technical expertise.
-            </motion.p>
-          </div>
-
-          <div className="grid gap-8 md:grid-cols-2 lg:grid-cols-3">
-            {solutionFeatures.map((feature, index) => (
-              <motion.div 
-                key={index}
-                variants={fadeUp}
-                transition={{ delay: index * 0.1 }}
-              >
-                <Card className="h-full border hover:shadow-lg transition-shadow">
-                  <CardHeader>
-                    <div className="flex items-center gap-3 mb-4">
-                      <div className="bg-foreground text-background p-2 rounded-lg">
-                        {feature.icon}
-                      </div>
-                      <CardTitle className="text-lg">{feature.title}</CardTitle>
-                    </div>
-                  </CardHeader>
-                  <CardContent>
-                    <CardDescription className="text-base">{feature.description}</CardDescription>
-                  </CardContent>
-                </Card>
-              </motion.div>
-            ))}
-          </div>
-        </div>
-      </motion.section>
-
-      {/* Benefits Section */}
-      <motion.section 
-        className="py-20 bg-muted/30"
-        initial="hidden"
-        animate="visible"
-        variants={staggerContainer}
-      >
-        <div className="container mx-auto px-4 sm:px-6 lg:px-8">
-          <div className="text-center mb-16">
-            <motion.h2 variants={fadeUp} className="text-3xl md:text-4xl font-bold mb-6">
-              Measurable Impact
-            </motion.h2>
-          </div>
-
-          <div className="grid grid-cols-2 lg:grid-cols-4 gap-8">
-            {benefits.map((benefit, index) => (
-              <motion.div
-                key={index}
-                variants={fadeUp}
-                className="text-center"
-              >
-                <div className="text-3xl md:text-4xl font-bold mb-2 bg-background rounded-lg p-6 border">
-                  {benefit.metric}
-                </div>
-                <div className="text-sm text-muted-foreground mt-2">{benefit.description}</div>
-              </motion.div>
-            ))}
-          </div>
-        </div>
-      </motion.section>
-
-      {/* CTA Section */}
-      <motion.section 
-        className="py-20"
-        initial="hidden"
-        animate="visible"
-        variants={fadeIn}
-      >
-        <div className="container mx-auto px-4 sm:px-6 lg:px-8">
-          <Card className="bg-muted/50 border-0">
-            <CardContent className="p-12 text-center">
-              <motion.h2 
-                variants={fadeUp}
-                className="text-2xl md:text-3xl font-bold mb-4"
-              >
-                Ready to Transform Your Healthcare Workflow?
-              </motion.h2>
-              <motion.p 
-                variants={fadeUp}
-                className="text-muted-foreground text-xl mb-8 max-w-2xl mx-auto"
-              >
-                Join healthcare providers who are already reducing costs and improving efficiency with HL7 LiteBoard.
-              </motion.p>
-              <motion.div 
-                variants={fadeUp}
-                className="flex flex-wrap gap-4 justify-center"
-              >
-                <Button size="lg" className="gap-2 bg-foreground text-background hover:bg-foreground/90">
-                  Start Free Trial <ArrowRight className="h-4 w-4" />
-                </Button>
-                <Button size="lg" variant="outline">
-                  <Play className="h-4 w-4 mr-2" />
-                  Watch Demo
-                </Button>
-              </motion.div>
-            </CardContent>
-          </Card>
-        </div>
-      </motion.section>
-
-      {/* Final Summary Section */}
-      <motion.section 
-        className="py-20 border-t"
-        initial="hidden"
-        animate="visible"
-        variants={fadeIn}
-      >
-        <div className="container mx-auto px-4 sm:px-6 lg:px-8">
-          <div className="max-w-4xl mx-auto text-center">
-            <motion.h2 variants={fadeUp} className="text-2xl md:text-3xl font-bold mb-6">
-              Executive Summary
-            </motion.h2>
-            <motion.p variants={fadeUp} className="text-lg text-muted-foreground mb-6">
-              HL7 LiteBoard is a lightweight, clinician-friendly solution that ingests HL7 data streams 
-              and presents them in a digestible, editable, and exportable format. By translating complex 
-              HL7 v2 messages into a clean, interactive dashboard, the platform allows healthcare professionals 
-              to quickly review, update, and generate patient records in familiar formats (PDF, JSON, XML).
-            </motion.p>
-            <motion.p variants={fadeUp} className="text-lg text-muted-foreground">
-              The result is a tool that bridges the gap between highly technical HL7 standards and the daily 
-              needs of clinical staff, reducing intake and discharge times while lowering integration costs 
-              for healthcare systems.
-            </motion.p>
-          </div>
-        </div>
-      </motion.section>
-
-      {/* Footer Component */}
+        </motion.section>
+
+        {/* Stats Section */}
+        <motion.section 
+          className="py-16 grid grid-cols-2 md:grid-cols-4 gap-6"
+          initial="hidden"
+          animate="visible"
+          variants={staggerContainer}
+        >
+          {[
+            { value: "3x", label: "More Interviews" },
+            { value: "87%", label: "Success Rate" },
+            { value: "2.5x", label: "Faster Hiring" },
+            { value: "500+", label: "Jobs Optimized" }
+          ].map((stat, index) => (
+            <motion.div
+              key={index}
+              variants={fadeUp}
+              className="text-center"
+            >
+              <div className="text-2xl md:text-3xl font-bold text-primary mb-2">{stat.value}</div>
+              <div className="text-sm text-muted-foreground">{stat.label}</div>
+            </motion.div>
+          ))}
+        </motion.section>
+
+        {/* CTA Section */}
+        <motion.section 
+          className="py-20 text-center"
+          initial="hidden"
+          animate="visible"
+          variants={fadeIn}
+        >
+          <div className="bg-primary/10 rounded-2xl p-12">
+            <h2 className="text-2xl md:text-3xl font-bold mb-4">Ready to Transform Your Job Search?</h2>
+            <p className="text-muted-foreground text-xl mb-8 max-w-2xl mx-auto">
+              Join thousands of job seekers who have landed their dream roles with Resume Refiner
+            </p>
+            <div className="flex flex-wrap gap-4 justify-center">
+              <Button size="lg" className="gap-2">
+                Get Started <ArrowRight className="h-4 w-4" />
+              </Button>
+              <Button size="lg" variant="outline">
+                View Pricing
+              </Button>
+            </div>
+          </div>
+        </motion.section>
+      </main>
+
+      {/* Footer */}
       <Footer />
     </div>
   )
