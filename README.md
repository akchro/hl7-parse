# HL7 LiteBoard

<<<<<<< HEAD
A lightweight, clinician-friendly solution that ingests HL7 data streams and presents them in a digestible, editable, and exportable format. Built for healthcare professionals to bridge the gap between complex HL7 standards and daily clinical workflows.

## 🚀 Overview

HL7 LiteBoard translates complex HL7 v2 messages into a clean, interactive dashboard, allowing healthcare professionals to quickly review, update, and generate patient records in familiar formats (PDF, JSON, XML). This tool reduces intake and discharge times while lowering integration costs for healthcare systems.

## 🏥 Problem Statement

- **Complexity of HL7**: HL7 v2 is the backbone of healthcare interoperability, but its structure is highly technical and difficult for non-technical users to interpret
- **Cost of Integration**: Hospitals spend significant resources on interface engines and consultants to manage HL7 data
- **Workflow Inefficiencies**: Patient intake and discharge involve multiple handoffs, resulting in delays, redundant data entry, and errors
- **Accessibility Gap**: Non-technical healthcare staff cannot easily read, update, or act on HL7 data without IT involvement

## 💡 Solution

HL7 LiteBoard provides a simplified interface that:

- **Ingests** HL7 v2 messages (e.g., ADT for admissions, ORU for labs)
- **Transforms** and displays patient information in an intuitive dashboard
- **Enables** real-time edits to key fields (allergies, medications, discharge notes)
- **Generates** updated HL7/FHIR messages to maintain interoperability
- **Provides** one-click export in PDF, JSON, or XML formats for easy sharing and record-keeping

This system acts as a translation and interaction layer between hospital systems and healthcare professionals, improving usability without requiring deep technical expertise.

## 🛠️ Installation

```bash
# Clone the repository
git clone https://github.com/your-username/hl7-liteboard.git
cd hl7-liteboard

# Install dependencies
npm install
```

## 🚀 Quick Start
=======
A lightweight, clinician-friendly solution that ingests HL7 data streams and presents them in a digestible, editable, and exportable format. The platform translates complex HL7 v2 messages into clean, interactive formats (XML, JSON, PDF) using AI-powered conversion.

## 🚀 Quick Start

```bash
# Start the complete system
./start.sh

# Or with monitoring stack
./start.sh --monitoring

# Or with everything
./start.sh --all
```

## 📋 System Overview

### Core Components

- **FastAPI Backend** (Port 8000) - HL7 processing API with comprehensive endpoints
- **PostgreSQL Database** (Port 5432) - Complete HL7 data schema with audit trails  
- **Mock Mastra Service** (Port 3001) - AI agent simulation for format conversion
- **pgAdmin** (Port 8080) - Database management interface

### Optional Components (via profiles)

- **Prometheus** (Port 9090) - Metrics collection and monitoring
- **Grafana** (Port 3000) - Dashboards and visualization
- **React Frontend** (Port 80) - User interface (future)

## 🏗️ Architecture

```
HL7 File Upload → FastAPI → Database Storage → Mastra AI → Multi-format Output
     ↓              ↓            ↓              ↓            ↓
   Validation    Processing    PostgreSQL   XML/JSON/PDF   Frontend Access
```

## 🧪 Testing
>>>>>>> f4db4355

### Automated Testing
```bash
<<<<<<< HEAD
# Start the development server
npm run dev
```

The application will be available at `http://localhost:5173` (or the port specified in your configuration).

## 📋 Features

### Core Functionality
- **HL7 Message Ingestion**: Supports ADT, ORU, and other HL7 v2 message types
- **Interactive Dashboard**: Clean, clinician-friendly interface for patient data
- **Real-time Editing**: Modify allergies, medications, and discharge notes directly
- **Multi-format Export**: Generate PDF, JSON, and XML reports with one click
- **FHIR Compatibility**: Maintains interoperability with modern healthcare standards

### Workflow Benefits
- Reduces patient intake and discharge processing time
- Eliminates redundant data entry
- Minimizes errors through intuitive interfaces
- Lowers dependency on IT staff for HL7 data management

## 🏗️ Architecture

HL7 LiteBoard acts as a middleware solution that:
1. **Receives** HL7 v2 messages from hospital systems
2. **Parses** and transforms data into structured JSON
3. **Presents** information through an intuitive web interface
4. **Captures** clinician updates and modifications
5. **Generates** updated HL7/FHIR messages for system integration

## 🎯 Use Cases

- **Emergency Department**: Quick patient intake and status updates
- **Laboratory Results**: Clean presentation of ORU messages for clinicians
- **Patient Transfers**: Streamlined ADT message management during care transitions
- **Discharge Planning**: Efficient preparation and export of discharge summaries

## 🔧 Development
=======
# Run comprehensive API tests
./fastapi-backend/test-endpoints.sh
```

### Quick Manual Tests
```bash
# Process all sample files
curl -X POST http://localhost:8000/api/v1/samples/process-all

# Check processing stats
curl http://localhost:8000/api/v1/browse/stats

# Upload HL7 text
curl -X POST http://localhost:8000/api/v1/upload/hl7/text \
  -H "Content-Type: application/json" \
  -d '{"hl7_content": "MSH|^~\\&|TEST|...", "filename": "test.hl7"}'
```

## 📊 Access Points

- **API Documentation**: http://localhost:8000/docs
- **Backend Health**: http://localhost:8000/health  
- **Database Admin**: http://localhost:8080 (admin@hl7liteboard.com / admin123)
- **Mock Mastra**: http://localhost:3001/health

## 🔧 Development

### Project Structure
```
hl7-parse/
├── fastapi-backend/         # FastAPI application
│   ├── app/                # Application code
│   ├── sample_files/       # 4 realistic HL7 samples
│   ├── mock-mastra/        # Mock AI service
│   └── Dockerfile          # Backend container
├── docker-compose.yml      # Single compose file
└── start.sh               # Unified startup script
```

### Sample HL7 Files Included
- **adt_admission.hl7** - Patient admission with allergies
- **oru_lab_results.hl7** - Laboratory results (CBC, metabolic panel)
- **orm_medication_order.hl7** - Medication orders  
- **adt_discharge.hl7** - Patient discharge with procedures

### Key Features Implemented
✅ HL7 v2 message parsing and validation  
✅ Multi-format conversion (XML, JSON, PDF) via AI  
✅ Background processing with status tracking  
✅ Comprehensive REST API with OpenAPI docs  
✅ Database storage with full HL7 schema  
✅ Sample file processing system  
✅ Data unescaping and normalization  
✅ Search and browse functionality  

## 🔌 API Endpoints

### Upload & Processing
- `POST /api/v1/upload/hl7` - Upload HL7 file
- `POST /api/v1/upload/hl7/text` - Upload HL7 as text
- `GET /api/v1/upload/status/{id}` - Check processing status

### Format Retrieval  
- `GET /api/v1/formats/{id}` - Get all available formats
- `GET /api/v1/formats/{id}/xml` - Get XML format
- `GET /api/v1/formats/{id}/json` - Get JSON format
- `GET /api/v1/formats/{id}/pdf` - Get PDF format

### Browse & Search
- `GET /api/v1/browse/messages` - Browse processed messages
- `GET /api/v1/browse/stats` - Processing statistics
- `GET /api/v1/browse/search` - Search messages

### Sample Files
- `GET /api/v1/samples` - List sample files
- `POST /api/v1/samples/process` - Process specific sample
- `POST /api/v1/samples/process-all` - Process all samples

## 🎯 User Flow

1. **Upload** → HL7 file uploaded via web interface or API
2. **Validation** → System validates HL7 v2 format
3. **Storage** → Raw message stored in PostgreSQL
4. **AI Processing** → Mastra agents convert to XML, JSON, PDF
5. **Access** → Users browse and download converted formats

## 🐳 Docker Commands

```bash
# Start core services
./start.sh

# Start with monitoring
./start.sh --monitoring

# Start everything  
./start.sh --all

# View logs
docker-compose logs -f backend

# Stop services
docker-compose down

# Rebuild
docker-compose up --build -d
```

## 🛠️ Management
>>>>>>> f4db4355

### Database Access
```bash
<<<<<<< HEAD
# Build for production
npm run build

# Run tests
npm test

# Run code
npm run lint
```

## 🤝 Contributing

This project was developed as a hackathon solution to address real healthcare interoperability challenges. We welcome contributions from developers and healthcare professionals alike!

## 📄 License

MIT License - feel free to use this project to improve healthcare workflows in your organization.

---

**Built for Better Healthcare Interoperability**  
HL7 LiteBoard bridges the technical gap between healthcare systems and the clinicians who use them.
=======
# Connect to PostgreSQL
docker-compose exec postgres psql -U hl7user -d hl7_liteboard

# Run migrations
docker-compose exec backend alembic upgrade head
```

### Service Health
```bash
# Check all services
docker-compose ps

# Individual health checks
curl http://localhost:8000/health      # Backend
curl http://localhost:3001/health      # Mock Mastra
```

## 🔒 Security

- Input validation and sanitization
- SQL injection prevention  
- File size limits and type validation
- Proper error handling without information leakage
- Environment variable configuration

## 📈 Production Considerations

- Replace mock Mastra service with real AI agents
- Implement authentication/authorization
- Add rate limiting and request throttling
- Set up SSL/TLS certificates
- Configure monitoring and alerting
- Implement backup strategies

## 🤝 Contributing

1. The system is modular and extensible
2. Add new HL7 message types in `app/models/`
3. Extend API endpoints in `app/routers/`
4. Add business logic in `app/services/`
5. Database changes via Alembic migrations

## 📚 Documentation

- **API Docs**: Available at `/docs` when running
- **Database Schema**: See `app/database/models.py`
- **Sample Data**: Realistic HL7 examples in `sample_files/`

---

**Built for healthcare professionals to easily work with HL7 data without technical complexity.** 🏥✨
>>>>>>> f4db4355
<|MERGE_RESOLUTION|>--- conflicted
+++ resolved
@@ -1,313 +1,214 @@
 # HL7 LiteBoard
 
-<<<<<<< HEAD
-A lightweight, clinician-friendly solution that ingests HL7 data streams and presents them in a digestible, editable, and exportable format. Built for healthcare professionals to bridge the gap between complex HL7 standards and daily clinical workflows.
+A lightweight, clinician-friendly solution that ingests HL7 data streams and presents them in a digestible, editable, and exportable format. Built for healthcare professionals to bridge the gap between complex HL7 standards and daily clinical workflows. The platform also supports AI-powered conversion into clean, interactive formats (XML, JSON, PDF).
+
+---
 
 ## 🚀 Overview
 
-HL7 LiteBoard translates complex HL7 v2 messages into a clean, interactive dashboard, allowing healthcare professionals to quickly review, update, and generate patient records in familiar formats (PDF, JSON, XML). This tool reduces intake and discharge times while lowering integration costs for healthcare systems.
+HL7 LiteBoard translates complex HL7 v2 messages into a clean, interactive dashboard, allowing healthcare professionals to quickly review, update, and generate patient records in familiar formats (PDF, JSON, XML).  
+This tool reduces intake and discharge times while lowering integration costs for healthcare systems.
+
+---
 
 ## 🏥 Problem Statement
 
-- **Complexity of HL7**: HL7 v2 is the backbone of healthcare interoperability, but its structure is highly technical and difficult for non-technical users to interpret
-- **Cost of Integration**: Hospitals spend significant resources on interface engines and consultants to manage HL7 data
-- **Workflow Inefficiencies**: Patient intake and discharge involve multiple handoffs, resulting in delays, redundant data entry, and errors
-- **Accessibility Gap**: Non-technical healthcare staff cannot easily read, update, or act on HL7 data without IT involvement
+- **Complexity of HL7**: HL7 v2 is the backbone of healthcare interoperability, but its structure is highly technical and difficult for non-technical users to interpret.  
+- **Cost of Integration**: Hospitals spend significant resources on interface engines and consultants to manage HL7 data.  
+- **Workflow Inefficiencies**: Patient intake and discharge involve multiple handoffs, resulting in delays, redundant data entry, and errors.  
+- **Accessibility Gap**: Non-technical healthcare staff cannot easily read, update, or act on HL7 data without IT involvement.  
+
+---
 
 ## 💡 Solution
 
 HL7 LiteBoard provides a simplified interface that:
 
-- **Ingests** HL7 v2 messages (e.g., ADT for admissions, ORU for labs)
-- **Transforms** and displays patient information in an intuitive dashboard
-- **Enables** real-time edits to key fields (allergies, medications, discharge notes)
-- **Generates** updated HL7/FHIR messages to maintain interoperability
-- **Provides** one-click export in PDF, JSON, or XML formats for easy sharing and record-keeping
+- **Ingests** HL7 v2 messages (e.g., ADT for admissions, ORU for labs).  
+- **Transforms** and displays patient information in an intuitive dashboard.  
+- **Enables** real-time edits to key fields (allergies, medications, discharge notes).  
+- **Generates** updated HL7/FHIR messages to maintain interoperability.  
+- **Provides** one-click export in PDF, JSON, or XML formats for easy sharing and record-keeping.  
 
 This system acts as a translation and interaction layer between hospital systems and healthcare professionals, improving usability without requiring deep technical expertise.
 
-## 🛠️ Installation
+---
+
+## 📋 System Overview
+
+### Core Components
+- **FastAPI Backend** (Port 8000) – HL7 processing API with comprehensive endpoints  
+- **PostgreSQL Database** (Port 5432) – HL7 schema with audit trails  
+- **Mock Mastra Service** (Port 3001) – AI agent simulation for format conversion  
+- **pgAdmin** (Port 8080) – Database management interface  
+
+### Optional Components (via profiles)
+- **Prometheus** (Port 9090) – Metrics collection  
+- **Grafana** (Port 3000) – Dashboards and visualization  
+- **React Frontend** (Port 80) – Web UI (future)  
+
+---
+
+## 🏗️ Architecture
+
+```
+
+HL7 File Upload → FastAPI → Database Storage → Mastra AI → Multi-format Output
+↓              ↓            ↓              ↓            ↓
+Validation    Processing    PostgreSQL   XML/JSON/PDF   Frontend Access
+
+````
+
+LiteBoard also acts as middleware:  
+1. **Receives** HL7 v2 messages from hospital systems  
+2. **Parses** and transforms data into structured JSON  
+3. **Presents** information via a web interface  
+4. **Captures** clinician updates and modifications  
+5. **Generates** updated HL7/FHIR messages for system integration  
+
+---
+
+## 🚀 Quick Start
 
 ```bash
 # Clone the repository
 git clone https://github.com/your-username/hl7-liteboard.git
 cd hl7-liteboard
-
+````
+
+### Option 1: Development (Node.js frontend)
+
+```bash
 # Install dependencies
 npm install
-```
-
-## 🚀 Quick Start
-=======
-A lightweight, clinician-friendly solution that ingests HL7 data streams and presents them in a digestible, editable, and exportable format. The platform translates complex HL7 v2 messages into clean, interactive formats (XML, JSON, PDF) using AI-powered conversion.
-
-## 🚀 Quick Start
-
-```bash
-# Start the complete system
+
+# Start development server
+npm run dev
+```
+
+The app will be available at `http://localhost:5173`.
+
+### Option 2: Full System (Docker)
+
+```bash
+# Start core services
 ./start.sh
 
-# Or with monitoring stack
+# Start with monitoring
 ./start.sh --monitoring
 
-# Or with everything
+# Start everything
 ./start.sh --all
 ```
 
-## 📋 System Overview
-
-### Core Components
-
-- **FastAPI Backend** (Port 8000) - HL7 processing API with comprehensive endpoints
-- **PostgreSQL Database** (Port 5432) - Complete HL7 data schema with audit trails  
-- **Mock Mastra Service** (Port 3001) - AI agent simulation for format conversion
-- **pgAdmin** (Port 8080) - Database management interface
-
-### Optional Components (via profiles)
-
-- **Prometheus** (Port 9090) - Metrics collection and monitoring
-- **Grafana** (Port 3000) - Dashboards and visualization
-- **React Frontend** (Port 80) - User interface (future)
-
-## 🏗️ Architecture
-
-```
-HL7 File Upload → FastAPI → Database Storage → Mastra AI → Multi-format Output
-     ↓              ↓            ↓              ↓            ↓
-   Validation    Processing    PostgreSQL   XML/JSON/PDF   Frontend Access
-```
+---
 
 ## 🧪 Testing
->>>>>>> f4db4355
 
 ### Automated Testing
-```bash
-<<<<<<< HEAD
-# Start the development server
-npm run dev
-```
-
-The application will be available at `http://localhost:5173` (or the port specified in your configuration).
-
-## 📋 Features
-
-### Core Functionality
-- **HL7 Message Ingestion**: Supports ADT, ORU, and other HL7 v2 message types
-- **Interactive Dashboard**: Clean, clinician-friendly interface for patient data
-- **Real-time Editing**: Modify allergies, medications, and discharge notes directly
-- **Multi-format Export**: Generate PDF, JSON, and XML reports with one click
-- **FHIR Compatibility**: Maintains interoperability with modern healthcare standards
-
-### Workflow Benefits
-- Reduces patient intake and discharge processing time
-- Eliminates redundant data entry
-- Minimizes errors through intuitive interfaces
-- Lowers dependency on IT staff for HL7 data management
-
-## 🏗️ Architecture
-
-HL7 LiteBoard acts as a middleware solution that:
-1. **Receives** HL7 v2 messages from hospital systems
-2. **Parses** and transforms data into structured JSON
-3. **Presents** information through an intuitive web interface
-4. **Captures** clinician updates and modifications
-5. **Generates** updated HL7/FHIR messages for system integration
-
-## 🎯 Use Cases
-
-- **Emergency Department**: Quick patient intake and status updates
-- **Laboratory Results**: Clean presentation of ORU messages for clinicians
-- **Patient Transfers**: Streamlined ADT message management during care transitions
-- **Discharge Planning**: Efficient preparation and export of discharge summaries
-
-## 🔧 Development
-=======
-# Run comprehensive API tests
+
+```bash
+# Frontend unit tests
+npm test
+
+# API endpoint tests
 ./fastapi-backend/test-endpoints.sh
 ```
 
-### Quick Manual Tests
+### Manual Tests
+
 ```bash
 # Process all sample files
 curl -X POST http://localhost:8000/api/v1/samples/process-all
-
-# Check processing stats
-curl http://localhost:8000/api/v1/browse/stats
-
-# Upload HL7 text
-curl -X POST http://localhost:8000/api/v1/upload/hl7/text \
-  -H "Content-Type: application/json" \
-  -d '{"hl7_content": "MSH|^~\\&|TEST|...", "filename": "test.hl7"}'
-```
+```
+
+---
 
 ## 📊 Access Points
 
-- **API Documentation**: http://localhost:8000/docs
-- **Backend Health**: http://localhost:8000/health  
-- **Database Admin**: http://localhost:8080 (admin@hl7liteboard.com / admin123)
-- **Mock Mastra**: http://localhost:3001/health
+* **API Docs**: [http://localhost:8000/docs](http://localhost:8000/docs)
+* **Backend Health**: [http://localhost:8000/health](http://localhost:8000/health)
+* **Database Admin**: [http://localhost:8080](http://localhost:8080) ([admin@hl7liteboard.com](mailto:admin@hl7liteboard.com) / admin123)
+* **Mock Mastra**: [http://localhost:3001/health](http://localhost:3001/health)
+
+---
+
+## 🎯 Use Cases
+
+* **Emergency Department**: Quick patient intake and updates
+* **Laboratory Results**: Clean presentation of ORU messages
+* **Patient Transfers**: Streamlined ADT message management
+* **Discharge Planning**: Efficient preparation of discharge summaries
+
+---
 
 ## 🔧 Development
 
 ### Project Structure
+
 ```
 hl7-parse/
 ├── fastapi-backend/         # FastAPI application
 │   ├── app/                # Application code
 │   ├── sample_files/       # 4 realistic HL7 samples
 │   ├── mock-mastra/        # Mock AI service
-│   └── Dockerfile          # Backend container
-├── docker-compose.yml      # Single compose file
-└── start.sh               # Unified startup script
-```
-
-### Sample HL7 Files Included
-- **adt_admission.hl7** - Patient admission with allergies
-- **oru_lab_results.hl7** - Laboratory results (CBC, metabolic panel)
-- **orm_medication_order.hl7** - Medication orders  
-- **adt_discharge.hl7** - Patient discharge with procedures
-
-### Key Features Implemented
-✅ HL7 v2 message parsing and validation  
-✅ Multi-format conversion (XML, JSON, PDF) via AI  
-✅ Background processing with status tracking  
-✅ Comprehensive REST API with OpenAPI docs  
-✅ Database storage with full HL7 schema  
-✅ Sample file processing system  
-✅ Data unescaping and normalization  
-✅ Search and browse functionality  
-
-## 🔌 API Endpoints
-
-### Upload & Processing
-- `POST /api/v1/upload/hl7` - Upload HL7 file
-- `POST /api/v1/upload/hl7/text` - Upload HL7 as text
-- `GET /api/v1/upload/status/{id}` - Check processing status
-
-### Format Retrieval  
-- `GET /api/v1/formats/{id}` - Get all available formats
-- `GET /api/v1/formats/{id}/xml` - Get XML format
-- `GET /api/v1/formats/{id}/json` - Get JSON format
-- `GET /api/v1/formats/{id}/pdf` - Get PDF format
-
-### Browse & Search
-- `GET /api/v1/browse/messages` - Browse processed messages
-- `GET /api/v1/browse/stats` - Processing statistics
-- `GET /api/v1/browse/search` - Search messages
-
-### Sample Files
-- `GET /api/v1/samples` - List sample files
-- `POST /api/v1/samples/process` - Process specific sample
-- `POST /api/v1/samples/process-all` - Process all samples
-
-## 🎯 User Flow
-
-1. **Upload** → HL7 file uploaded via web interface or API
-2. **Validation** → System validates HL7 v2 format
-3. **Storage** → Raw message stored in PostgreSQL
-4. **AI Processing** → Mastra agents convert to XML, JSON, PDF
-5. **Access** → Users browse and download converted formats
-
-## 🐳 Docker Commands
-
-```bash
-# Start core services
-./start.sh
-
-# Start with monitoring
-./start.sh --monitoring
-
-# Start everything  
-./start.sh --all
-
-# View logs
-docker-compose logs -f backend
-
-# Stop services
-docker-compose down
-
-# Rebuild
-docker-compose up --build -d
-```
-
-## 🛠️ Management
->>>>>>> f4db4355
-
-### Database Access
-```bash
-<<<<<<< HEAD
-# Build for production
-npm run build
-
-# Run tests
-npm test
-
-# Run code
-npm run lint
-```
+│   └── Dockerfile
+├── docker-compose.yml
+└── start.sh
+```
+
+### Sample HL7 Files
+
+* **adt_admission.hl7** – Patient admission with allergies
+* **oru_lab_results.hl7** – Laboratory results (CBC, metabolic panel)
+* **orm_medication_order.hl7** – Medication orders
+* **adt_discharge.hl7** – Patient discharge with procedures
+
+### Features Implemented
+
+✅ HL7 v2 parsing and validation
+✅ Multi-format conversion (XML, JSON, PDF)
+✅ Dashboard for real-time edits
+✅ REST API with OpenAPI docs
+✅ Database storage with full schema
+✅ Metrics and monitoring support
+
+---
+
+## 🔒 Security
+
+* Input validation & sanitization
+* SQL injection prevention
+* File size/type validation
+* Error handling without leaks
+* Env-based configuration
+
+---
+
+## 📈 Production Considerations
+
+* Replace mock AI with real agents
+* Add authentication/authorization
+* Enable rate limiting & throttling
+* Set up SSL/TLS
+* Implement backups & monitoring
+
+---
 
 ## 🤝 Contributing
 
-This project was developed as a hackathon solution to address real healthcare interoperability challenges. We welcome contributions from developers and healthcare professionals alike!
+* Extend HL7 models in `app/models/`
+* Add API endpoints in `app/routers/`
+* Add logic in `app/services/`
+* Schema updates via Alembic migrations
+
+---
 
 ## 📄 License
 
-MIT License - feel free to use this project to improve healthcare workflows in your organization.
-
----
-
-**Built for Better Healthcare Interoperability**  
-HL7 LiteBoard bridges the technical gap between healthcare systems and the clinicians who use them.
-=======
-# Connect to PostgreSQL
-docker-compose exec postgres psql -U hl7user -d hl7_liteboard
-
-# Run migrations
-docker-compose exec backend alembic upgrade head
-```
-
-### Service Health
-```bash
-# Check all services
-docker-compose ps
-
-# Individual health checks
-curl http://localhost:8000/health      # Backend
-curl http://localhost:3001/health      # Mock Mastra
-```
-
-## 🔒 Security
-
-- Input validation and sanitization
-- SQL injection prevention  
-- File size limits and type validation
-- Proper error handling without information leakage
-- Environment variable configuration
-
-## 📈 Production Considerations
-
-- Replace mock Mastra service with real AI agents
-- Implement authentication/authorization
-- Add rate limiting and request throttling
-- Set up SSL/TLS certificates
-- Configure monitoring and alerting
-- Implement backup strategies
-
-## 🤝 Contributing
-
-1. The system is modular and extensible
-2. Add new HL7 message types in `app/models/`
-3. Extend API endpoints in `app/routers/`
-4. Add business logic in `app/services/`
-5. Database changes via Alembic migrations
-
-## 📚 Documentation
-
-- **API Docs**: Available at `/docs` when running
-- **Database Schema**: See `app/database/models.py`
-- **Sample Data**: Realistic HL7 examples in `sample_files/`
-
----
-
-**Built for healthcare professionals to easily work with HL7 data without technical complexity.** 🏥✨
->>>>>>> f4db4355
+MIT License – free to use and improve for better healthcare workflows.
+
+---
+
+**Built for Better Healthcare Interoperability** 🏥✨
+HL7 LiteBoard bridges the technical gap between healthcare systems and the clinicians who use them.